--- conflicted
+++ resolved
@@ -13,23 +13,17 @@
 mod x86_64;
 
 #[derive(Clone, Debug)]
-pub enum Backend<'name, 'source> {
-    Aarch64(CompilationUnit<'name, 'source, USize64>),
-    Armv7(CompilationUnit<'name, 'source, USize32>),
-    X86_64(CompilationUnit<'name, 'source, USize64>),
+pub enum Backend<'name> {
+    Aarch64(CompilationUnit<'name, USize64>),
+    Armv7(CompilationUnit<'name, USize32>),
+    X86_64(CompilationUnit<'name, USize64>),
 }
 
-<<<<<<< HEAD
-pub fn do_codegen<'name, 'source>(
-    backend: Backend<'name, 'source>,
-) /* -> WHAT */
-=======
 pub fn do_codegen<'name, USize>(unit: CompilationUnit<'name, USize>, backend: Backend) /* -> WHAT */
->>>>>>> 30e06973
 {
     match backend {
         Backend::Aarch64(unit) => aarch64::do_codegen(unit),
         Backend::Armv7(unit) => unimplemented!(),
-        Backend::X86_64(unit) => x86_64::do_codegen(unit),
+        Backend::X86_64(unit) => x86_64::do_codegen(unit).unwrap(),
     }
 }